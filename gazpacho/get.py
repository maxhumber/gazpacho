import json
<<<<<<< HEAD
import random
from typing import Any, Dict, Optional, Union
=======
from typing import Any, Dict, Union
>>>>>>> 5c514064
from urllib.error import HTTPError as UrllibHTTPError
from urllib.parse import urlencode
from urllib.request import build_opener

from .utils import HTTPError, sanitize

USER_AGENT = [
    "Mozilla/5.0 (Macintosh; Intel Mac OS X 10.16; rv:80.0) Gecko/20100101 Firefox/80.0",
    "AppleWebKit/537.36 (KHTML, like Gecko) Version/4.0 Chrome/61.0.3163.98 Mobile Safari/537.36",
    "Mozilla/5.0 (Linux; Android 6.0.1; SM-G920V Build/MMB29K) AppleWebKit/537.36 (KHTML, like Gecko) Chrome/52.0.2743.98 Mobile Safari/537.36",
    "Mozilla/5.0 (Apple-iPhone7C2/1202.466; U; CPU like Mac OS X; en) AppleWebKit/420+ (KHTML, like Gecko) Version/3.0 Mobile/1A543 Safari/419.3"
]


def random_ua(string):
    list_length = len(string)
    agent = random.randrange(list_length)
    random_agent = string[agent]
    return random_agent


def get(
    url: str,
    params: Dict[str, Any] = {},
    headers: Dict[str, Any] = {},
) -> Union[str, Dict[str, Any]]:
    """Retrive url contents

    Params:

    - url: target page
    - params: GET request payload
    - headers: GET request headers

    Example:

    ```
    get('https://httpbin.org/anything', {'soup': 'gazpacho'})
    ```
    """
    url = sanitize(url)
    opener = build_opener()
    opener.addheaders = list({**{"User-Agent": random_ua(USER_AGENT)}, **headers}.items())
    if params:
        url += "?" + urlencode(params)
    try:
        with opener.open(url) as response:
            content = response.read().decode("utf-8")
            if response.headers.get_content_type() == "application/json":
                content = json.loads(content)
    except UrllibHTTPError as e:
        raise HTTPError(e.code, e.msg) from None  # type: ignore
    return content<|MERGE_RESOLUTION|>--- conflicted
+++ resolved
@@ -1,10 +1,6 @@
 import json
-<<<<<<< HEAD
 import random
-from typing import Any, Dict, Optional, Union
-=======
 from typing import Any, Dict, Union
->>>>>>> 5c514064
 from urllib.error import HTTPError as UrllibHTTPError
 from urllib.parse import urlencode
 from urllib.request import build_opener
