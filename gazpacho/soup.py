--- conflicted
+++ resolved
@@ -62,20 +62,10 @@
         return self.html
 
     def inner_text(self):
-<<<<<<< HEAD
         element = re.match(r'<(.*)>(.*?)</\1>', re.sub(r"[\n\t\s]*", "", self._html))
         if element is None or self.find(element.group(1)) is None:
             return ""
         return self.find(element.group(1)).text
-=======
-        without_tag = re.match(r"^<.*?>(.*)<\/.*?>$", self._html)
-        if without_tag is None:
-            without_tag = self._html
-        else:
-            without_tag = without_tag.group(1)
-        element = re.sub(r"(<.*?>.*?(?:<\/.*?>)+)", "", without_tag)
-        return self.unescape(element)
->>>>>>> 0d074854
 
     @property
     def html(self) -> str:
