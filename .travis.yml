language: python

python:
  - "3.6"

before_install:
  - wget https://repo.anaconda.com/miniconda/Miniconda3-latest-Linux-x86_64.sh -O ~/miniconda.sh
  - bash ~/miniconda.sh -b -p $HOME/miniconda
  - source $HOME/miniconda/bin/activate
  - conda init
  - conda install conda-build -y

install:
  - "pip install -e '.[dev]'"
  - "pip install isort black mypy"

script:
  - pytest tests/
  - isort --diff gazpacho
  - black --check .
  - mypy gazpacho

deploy:
  provider: pypi
  user: maxhumber
  password: $PYPI_PASSWORD
  on:
    tags: true
<<<<<<< HEAD

script:
  portray on_github_pages
=======
  distributions: "sdist bdist_wheel"
>>>>>>> b20a2d41
<|MERGE_RESOLUTION|>--- conflicted
+++ resolved
@@ -26,10 +26,6 @@
   password: $PYPI_PASSWORD
   on:
     tags: true
-<<<<<<< HEAD
 
-script:
-  portray on_github_pages
-=======
-  distributions: "sdist bdist_wheel"
->>>>>>> b20a2d41
+after_success:
+  - portray on_github_pages